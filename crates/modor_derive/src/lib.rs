--- conflicted
+++ resolved
@@ -12,67 +12,7 @@
 mod impl_block;
 mod systems;
 
-<<<<<<< HEAD
-#[allow(missing_docs)]
-#[proc_macro_attribute]
-#[proc_macro_error::proc_macro_error]
-pub fn entity(_attr: TokenStream, item: TokenStream) -> TokenStream {
-    implement_entity_main_component(item, ObjectType::Entity)
-}
-
-#[allow(missing_docs)]
-#[proc_macro_attribute]
-#[proc_macro_error::proc_macro_error]
-pub fn singleton(_attr: TokenStream, item: TokenStream) -> TokenStream {
-    implement_entity_main_component(item, ObjectType::Singleton)
-}
-
-#[allow(missing_docs)]
-#[proc_macro_attribute]
-#[proc_macro_error::proc_macro_error]
-pub fn component(_attr: TokenStream, item: TokenStream) -> TokenStream {
-    implement_entity_main_component(item, ObjectType::Component)
-}
-
-#[allow(missing_docs)]
-#[proc_macro_derive(Component)]
-#[proc_macro_error::proc_macro_error]
-pub fn component_derive(item: TokenStream) -> TokenStream {
-    let item = parse_macro_input!(item as DeriveInput);
-    let crate_ident = idents::find_crate_ident(item.span());
-    let ident = &item.ident;
-    let action_type_ident = Ident::new(&(ident.to_string() + "Action"), item.span());
-    let generics = item.generics;
-    let (impl_generics, type_generics, where_clause) = generics.split_for_impl();
-    // TODO: test generic actions
-    let action_phantom = generics
-        .lt_token
-        .is_some()
-        .then(|| quote!(std::marker::PhantomData #type_generics));
-    let finish_system_call = finish_system_call(ident);
-    let output = quote! {
-        impl #impl_generics #crate_ident::Component for #ident #type_generics #where_clause {
-            type IsEntityMainComponent = #crate_ident::False;
-            type Action = #action_type_ident #type_generics;
-
-            fn on_update(runner: #crate_ident::SystemRunner<'_>) -> #crate_ident::FinishedSystemRunner {
-                runner
-                #finish_system_call
-            }
-        }
-
-        #[doc(hidden)]
-        #[non_exhaustive]
-        #[derive(#crate_ident::Action)]
-        pub struct #action_type_ident #type_generics(#action_phantom) #where_clause;
-    };
-    output.into()
-}
-
-#[allow(missing_docs)]
-=======
 #[allow(missing_docs)] // doc available in `modor` crate
->>>>>>> b23972e9
 #[proc_macro_derive(Action)]
 #[proc_macro_error::proc_macro_error]
 pub fn action_derive(item: TokenStream) -> TokenStream {
@@ -100,9 +40,6 @@
     output.into()
 }
 
-<<<<<<< HEAD
-fn implement_entity_main_component(item: TokenStream, object_type: ObjectType) -> TokenStream {
-=======
 #[allow(missing_docs)] // doc available in `modor` crate
 #[proc_macro_derive(Component)]
 #[proc_macro_error::proc_macro_error]
@@ -144,7 +81,6 @@
 #[proc_macro_attribute]
 #[proc_macro_error::proc_macro_error]
 pub fn systems(_attr: TokenStream, item: TokenStream) -> TokenStream {
->>>>>>> b23972e9
     let item = parse_macro_input!(item as ItemImpl);
     let crate_ident = idents::find_crate_ident(item.span());
     let cleaned_block = impl_block::clean(&item);
@@ -153,49 +89,17 @@
     let generics = &item.generics;
     let (impl_generics, type_generics, where_clause) = generics.split_for_impl();
     let action_type_ident = Ident::new(&(type_ident.to_string() + "Action"), item.span());
-<<<<<<< HEAD
-    let generics = &item.generics;
-    let (impl_generics, type_generics, where_clause) = generics.split_for_impl();
-    // TODO: test generic actions (some cases may not compile)
-=======
     let actions = systems::action_dependencies(&item);
->>>>>>> b23972e9
     let action_phantom = generics
         .lt_token
         .is_some()
         .then(|| quote!(std::marker::PhantomData #type_generics));
     let update_statement = systems::generate_update_statement(&item);
     let finish_system_call = finish_system_call(&type_ident);
-<<<<<<< HEAD
-    let actions = systems::action_dependencies(&item);
-    let entity_impl = match object_type {
-        ObjectType::Entity => Some(
-            quote! {impl #impl_generics #crate_ident::EntityMainComponent for #type_ #where_clause {
-                type IsSingleton = #crate_ident::False;
-            }},
-        ),
-        ObjectType::Singleton => Some(
-            quote! {impl #impl_generics #crate_ident::EntityMainComponent for #type_ #where_clause {
-                type IsSingleton = #crate_ident::True;
-            }},
-        ),
-        ObjectType::Component => None,
-    };
-    let is_entity_main_component = match object_type {
-        ObjectType::Entity | ObjectType::Singleton => quote! {#crate_ident::True},
-        ObjectType::Component => quote! {#crate_ident::False},
-    };
-    let output = quote! {
-        #cleaned_block
-
-        impl #impl_generics #crate_ident::Component for #type_ #where_clause {
-            type IsEntityMainComponent = #is_entity_main_component;
-=======
     let output = quote! {
         #cleaned_block
 
         impl #impl_generics #crate_ident::ComponentSystems for #type_ #where_clause {
->>>>>>> b23972e9
             type Action = #action_type_ident #type_generics;
 
             fn on_update(runner: #crate_ident::SystemRunner<'_>) -> #crate_ident::FinishedSystemRunner {
@@ -203,8 +107,6 @@
                 #finish_system_call
             }
         }
-
-        #entity_impl
 
         #[doc(hidden)]
         #[non_exhaustive]
@@ -214,8 +116,6 @@
     output.into()
 }
 
-<<<<<<< HEAD
-=======
 fn derive_component(item: TokenStream, is_singleton: bool) -> TokenStream {
     let item = parse_macro_input!(item as DeriveInput);
     let crate_ident = idents::find_crate_ident(item.span());
@@ -235,20 +135,10 @@
     output.into()
 }
 
->>>>>>> b23972e9
 fn finish_system_call(entity_type: &Ident) -> proc_macro2::TokenStream {
     let label = format!("{entity_type}::modor_finish");
     let label_tokens = TokenTree::Literal(Literal::string(&label));
     quote! {
         .finish(#label_tokens)
     }
-<<<<<<< HEAD
-}
-
-enum ObjectType {
-    Entity,
-    Singleton,
-    Component,
-=======
->>>>>>> b23972e9
 }