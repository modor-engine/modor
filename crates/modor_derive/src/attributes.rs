use crate::idents;
use proc_macro2::{Span, TokenStream};
use proc_macro_error::emit_error;
use quote::{quote, ToTokens};
use syn::spanned::Spanned;
use syn::{Attribute, Meta, MetaList, NestedMeta};

pub(crate) enum AttributeType {
    Run(Attribute),
    RunAs(Attribute),
    RunAfter(Attribute),
    RunAfterPrevious(Attribute),
    RunAfterPreviousAnd(Attribute),
}

impl AttributeType {
    pub(crate) fn span(&self) -> Span {
        match self {
            Self::Run(attribute)
            | Self::RunAs(attribute)
            | Self::RunAfter(attribute)
            | Self::RunAfterPrevious(attribute)
            | Self::RunAfterPreviousAnd(attribute) => attribute.path.span(),
        }
    }

    fn expected_syntax(&self) -> &'static str {
        match self {
            Self::Run(_) => "#[run]",
            Self::RunAs(_) => {
                "expected syntax: `#[run_as(ActionType)]` or `#[run_as(component(ComponentType))]`"
            }
            Self::RunAfter(_) => {
                "#[run_after(ActionType1, ActionType2, component(ComponentType), ...)]`"
            }
            Self::RunAfterPrevious(_) => "#[run_after_previous]",
            Self::RunAfterPreviousAnd(_) => {
                "#[run_after_previous_and(ActionType1, ActionType2, component(ComponentType), ...)]"
            }
        }
    }
}

pub(crate) enum ParsedAttribute {
    Run,
    RunAs(TokenStream),
    RunAfter(Vec<TokenStream>),
    RunAfterPrevious,
    RunAfterPreviousAnd(Vec<TokenStream>),
}

pub(crate) fn parse_type(attribute: &Attribute) -> Option<AttributeType> {
    if attribute.path.segments.len() > 1 {
        return None;
    }
    let identifier: &str = &attribute.path.segments[0].ident.to_string();
    match identifier {
        "run" => Some(AttributeType::Run(attribute.clone())),
        "run_as" => Some(AttributeType::RunAs(attribute.clone())),
        "run_after" => Some(AttributeType::RunAfter(attribute.clone())),
        "run_after_previous" => Some(AttributeType::RunAfterPrevious(attribute.clone())),
        "run_after_previous_and" => Some(AttributeType::RunAfterPreviousAnd(attribute.clone())),
        _ => None,
    }
}

pub(crate) fn parse(attribute: &AttributeType) -> Option<ParsedAttribute> {
    match attribute {
        AttributeType::Run(attribute) => {
            parse_no_argument(attribute).map(|()| ParsedAttribute::Run)
        }
        AttributeType::RunAs(attribute) => {
            parse_path_argument(attribute).map(ParsedAttribute::RunAs)
        }
        AttributeType::RunAfter(attribute) => {
            parse_path_arguments(attribute).map(ParsedAttribute::RunAfter)
        }
        AttributeType::RunAfterPrevious(attribute) => {
            parse_no_argument(attribute).map(|()| ParsedAttribute::RunAfterPrevious)
        }
        AttributeType::RunAfterPreviousAnd(attribute) => {
            parse_path_arguments(attribute).map(ParsedAttribute::RunAfterPreviousAnd)
        }
    }
    .or_else(|| {
        emit_error!(
            attribute.span(),
            "expected syntax: `{}`",
            attribute.expected_syntax()
        );
        None
    })
}

fn parse_no_argument(attribute: &Attribute) -> Option<()> {
    match attribute.parse_meta().ok()? {
        Meta::Path(_) => Some(()),
        Meta::List(_) | Meta::NameValue(_) => None,
    }
}

fn parse_path_argument(attribute: &Attribute) -> Option<TokenStream> {
    match attribute.parse_meta().ok()? {
        Meta::List(list) => (list.nested.len() == 1)
            .then(|| match &list.nested[0] {
                NestedMeta::Meta(Meta::Path(path)) => Some(path.to_token_stream()),
                NestedMeta::Meta(Meta::List(list)) => parse_component_meta(list),
                NestedMeta::Meta(_) | NestedMeta::Lit(_) => None,
            })
            .flatten(),
        Meta::Path(_) | Meta::NameValue(_) => None,
    }
}

fn parse_path_arguments(attribute: &Attribute) -> Option<Vec<TokenStream>> {
    match attribute.parse_meta().ok()? {
        Meta::List(list) => Some(
            list.nested
                .iter()
                .map(|n| match &n {
                    NestedMeta::Meta(Meta::Path(path)) => Some(path.to_token_stream()),
                    NestedMeta::Meta(Meta::List(list)) => parse_component_meta(list),
                    NestedMeta::Meta(_) | NestedMeta::Lit(_) => None,
                })
                .collect::<Option<_>>()?,
        ),
        Meta::Path(_) | Meta::NameValue(_) => None,
    }
}

fn parse_component_meta(meta: &MetaList) -> Option<TokenStream> {
    if meta.path.segments.len() != 1 {
        return None;
    }
    if meta.path.segments[0].ident != "component" {
        return None;
    }
    if meta.nested.len() != 1 {
        return None;
    }
    let Some(nested_meta) = meta.nested.first() else { return None };
    let crate_ident = idents::find_crate_ident(nested_meta.span());
    match nested_meta {
        NestedMeta::Meta(Meta::Path(path)) => {
<<<<<<< HEAD
            Some(quote! {<#path as #crate_ident::Component>::Action})
=======
            Some(quote! {<#path as #crate_ident::ComponentSystems>::Action})
>>>>>>> b23972e9
        }
        NestedMeta::Meta(_) | NestedMeta::Lit(_) => None,
    }
}<|MERGE_RESOLUTION|>--- conflicted
+++ resolved
@@ -142,11 +142,7 @@
     let crate_ident = idents::find_crate_ident(nested_meta.span());
     match nested_meta {
         NestedMeta::Meta(Meta::Path(path)) => {
-<<<<<<< HEAD
-            Some(quote! {<#path as #crate_ident::Component>::Action})
-=======
             Some(quote! {<#path as #crate_ident::ComponentSystems>::Action})
->>>>>>> b23972e9
         }
         NestedMeta::Meta(_) | NestedMeta::Lit(_) => None,
     }
