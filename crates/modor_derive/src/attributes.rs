--- conflicted
+++ resolved
@@ -27,11 +27,13 @@
     fn expected_syntax(&self) -> &'static str {
         match self {
             Self::Run(_) => "#[run]",
-            Self::RunAs(_) => "#[run_as(ActionType)]",
-            Self::RunAfter(_) => "#[run_after(ActionType1, ActionType2, ...)]",
+            Self::RunAs(_) => {
+                "expected syntax: `#[run_as(ActionType)]` or `#[run_as(entity(EntityType))]`"
+            }
+            Self::RunAfter(_) => "#[run_after(ActionType1, ActionType2, entity(EntityType), ...)]`",
             Self::RunAfterPrevious(_) => "#[run_after_previous]",
             Self::RunAfterPreviousAnd(_) => {
-                "#[run_after_previous_and(ActionType1, ActionType2, ...)]"
+                "#[run_after_previous_and(ActionType1, ActionType2, entity(EntityType), ...)]"
             }
         }
     }
@@ -62,7 +64,6 @@
 
 pub(crate) fn parse(attribute: &AttributeType) -> Option<ParsedAttribute> {
     match attribute {
-<<<<<<< HEAD
         AttributeType::Run(attribute) => {
             parse_no_argument(attribute).map(|()| ParsedAttribute::Run)
         }
@@ -72,26 +73,6 @@
         AttributeType::RunAfter(attribute) => {
             parse_path_arguments(attribute).map(ParsedAttribute::RunAfter)
         }
-=======
-        AttributeType::Run(attribute) => parse_run(attribute).or_else(|| {
-            emit_error!(attribute, "expected syntax: `#[run]`");
-            None
-        }),
-        AttributeType::RunAs(attribute) => parse_run_as(attribute).or_else(|| {
-            emit_error!(
-                attribute,
-                "expected syntax: `#[run_as(ActionType)]` or `#[run_as(entity(EntityType))]`"
-            );
-            None
-        }),
-        AttributeType::RunAfter(attribute) => parse_run_after(attribute).or_else(|| {
-            emit_error!(
-                attribute,
-                "expected syntax: `#[run_after(ActionType1, ActionType2, entity(EntityType), ...)]`"
-            );
-            None
-        }),
->>>>>>> f2199041
         AttributeType::RunAfterPrevious(attribute) => {
             parse_no_argument(attribute).map(|()| ParsedAttribute::RunAfterPrevious)
         }
@@ -120,16 +101,8 @@
     match attribute.parse_meta().ok()? {
         Meta::List(list) => (list.nested.len() == 1)
             .then(|| match &list.nested[0] {
-<<<<<<< HEAD
                 NestedMeta::Meta(Meta::Path(path)) => Some(path.clone()),
-=======
-                NestedMeta::Meta(Meta::Path(path)) => {
-                    Some(ParsedAttribute::RunAs(path.to_token_stream()))
-                }
-                NestedMeta::Meta(Meta::List(list)) => {
-                    parse_entity_meta(list).map(ParsedAttribute::RunAs)
-                }
->>>>>>> f2199041
+                NestedMeta::Meta(Meta::List(list)) => parse_entity_meta(list),
                 NestedMeta::Meta(_) | NestedMeta::Lit(_) => None,
             })
             .flatten(),
@@ -151,8 +124,6 @@
         ),
         Meta::Path(_) | Meta::NameValue(_) => None,
     }
-<<<<<<< HEAD
-=======
 }
 
 fn parse_run_after_previous(attribute: &Attribute) -> Option<ParsedAttribute> {
@@ -180,5 +151,4 @@
         }
         NestedMeta::Meta(_) | NestedMeta::Lit(_) => None,
     }
->>>>>>> f2199041
 }