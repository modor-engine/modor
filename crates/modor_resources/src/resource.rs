use derivative::Derivative;
use modor::log::error;
<<<<<<< HEAD
use modor::{Context, NoVisit, Node};
=======
use modor::{Context, Glob, GlobRef, Node, Visit};
>>>>>>> 60a4ce6f
use modor_jobs::{AssetLoadingError, AssetLoadingJob, Job};
use std::fmt::{Debug, Display, Formatter};
use std::ops::{Deref, DerefMut};
use std::{any, fmt};

/// A resource loaded from a path or a custom source.
///
/// # Examples
///
/// ```rust
/// # use modor::*;
/// # use modor_resources::*;
/// #
/// // Definition
///
/// #[derive(Default)]
/// struct ContentSize {
///     size: Option<usize>,
/// }
///
/// impl Resource for ContentSize {
///     type Source = ContentSizeSource;
///     type Loaded = ContentSizeLoaded;
///
///     fn create(ctx: &mut Context<'_>) -> Self {
///         Self {
///             size: None,
///         }
///     }
///
///     fn load_from_file(file_bytes: Vec<u8>) -> Result<Self::Loaded, ResourceError> {
///         Ok(ContentSizeLoaded {
///             size_in_bytes: file_bytes.len()
///         })
///     }
///
///     fn load(source: &Self::Source) -> Result<Self::Loaded, ResourceError> {
///         Ok(ContentSizeLoaded {
///             size_in_bytes: match source {
///                 ContentSizeSource::Str(str) => str.len(),
///                 ContentSizeSource::String(str) => str.len(),
///             }
///         })
///     }
///
///     fn update(
///         &mut self,
///         ctx: &mut Context<'_>,
///         loaded: Option<Self::Loaded>,
///         _label: &str,
///     ) {
///         if let Some(loaded) = loaded {
///             self.size = Some(loaded.size_in_bytes);
///         }
///     }
/// }
///
/// #[non_exhaustive]
/// #[derive(Clone, Debug)]
/// enum ContentSizeSource {
///     Str(&'static str),
///     String(String),
/// }
///
/// impl Source for ContentSizeSource {
///     fn is_async(&self) -> bool {
///         false
///     }
/// }
///
/// struct ContentSizeLoaded {
///     size_in_bytes: usize,
/// }
///
/// // Usage
///
/// #[derive(Visit)]
/// struct Content {
///     size: Res<ContentSize>,
/// }
///
/// impl Content {
///     fn new(ctx: &mut Context) -> Self {
///         Self {
///             size: Res::from_path(ctx, "size", "path/to/content"),
///         }
///     }
/// }
///
/// impl Node for Content {
///     fn on_enter(&mut self, ctx: &mut Context<'_>) {
///         if let Some(size) = self.size.glob().get(ctx) {
///             println!("Content size: {} {:?}", size.size, size.unit);
///         }
///     }
/// }
/// ```
<<<<<<< HEAD
#[derive(NoVisit, Derivative)]
#[derivative(Debug(bound = "T: Debug, T::Source: Debug"))]
=======
#[derive(Debug, Visit)]
>>>>>>> 60a4ce6f
pub struct Res<T: Resource> {
    label: String,
    inner: T,
    location: ResourceLocation<T>,
    loading: Option<Loading<T>>,
    err: Option<ResourceError>,
}

impl<T> Deref for Res<T>
where
    T: Resource,
{
    type Target = T;

    fn deref(&self) -> &Self::Target {
        &self.inner
    }
}

impl<T> DerefMut for Res<T>
where
    T: Resource,
{
    fn deref_mut(&mut self) -> &mut Self::Target {
        &mut self.inner
    }
}

impl<T> Node for Res<T>
where
    T: Resource,
{
    fn on_enter(&mut self, ctx: &mut Context<'_>) {
        let mut latest_loaded = None;
        match self.loading.take() {
            Some(Loading::Path(mut job)) => match job.try_poll() {
                Ok(Some(Ok(loaded))) => latest_loaded = Some(self.success(loaded)),
                Ok(Some(Err(err))) => self.fail(err),
                Ok(None) => self.loading = Some(Loading::Path(job)),
                Err(err) => self.fail(ResourceError::Loading(err)),
            },
            Some(Loading::Source(mut job)) => match job.try_poll() {
                Ok(Some(Ok(loaded))) => latest_loaded = Some(self.success(loaded)),
                Ok(Some(Err(err))) => self.fail(err),
                Ok(None) => self.loading = Some(Loading::Source(job)),
                Err(err) => self.fail(ResourceError::Other(err.to_string())),
            },
            Some(Loading::Sync(loaded)) => latest_loaded = Some(self.success(loaded)),
            None => (),
        }
        self.inner.update(ctx, latest_loaded, &self.label);
    }
}

impl<T> Res<T>
where
    T: Resource,
{
    /// Creates a resource from a `path`.
    ///
    /// Resource loading is asynchronous.
    ///
    /// The `label` is used to identity the resource in logs.
    ///
    /// # Platform-specific
    ///
    /// - Web: HTTP GET call is performed to retrieve the file from URL
    /// `{current_browser_url}/assets/{path}`.
    /// - Android: the file is retrieved using the Android
    /// [`AssetManager`](https://developer.android.com/reference/android/content/res/AssetManager).
    /// - Other: if `CARGO_MANIFEST_DIR` environment variable is set (this is the case if the
    /// application is run using a `cargo` command), then the file is retrieved from path
    /// `{CARGO_MANIFEST_DIR}/assets/{path}`. Else, the file path is
    /// `{executable_folder_path}/assets/{path}`.
    pub fn from_path(
        ctx: &mut Context<'_>,
        label: impl Into<String>,
        path: impl Into<String>,
    ) -> Self {
        let mut res = Self {
            label: label.into(),
            inner: T::create(ctx),
            location: ResourceLocation::Path(path.into()),
            loading: None,
            err: None,
        };
        res.reload();
        res
    }

    /// Creates a resource from a custom `source`.
    ///
    /// Resource loading is asynchronous if [`T::Source::is_async()`](Source::is_async())
    /// returns `true`.
    ///
    /// The `label` is used to identity the resource in logs.
    pub fn from_source(ctx: &mut Context<'_>, label: impl Into<String>, source: T::Source) -> Self {
        let mut res = Self {
            label: label.into(),
            inner: T::create(ctx),
            location: ResourceLocation::Source(source),
            loading: None,
            err: None,
        };
        res.reload();
        res
    }

    /// Returns the error in case the loading has failed.
    pub fn err(&self) -> Option<&ResourceError> {
        self.err.as_ref()
    }

    /// Starts resource reloading.
    ///
    /// During reloading and in case the reloading fails, the previously loaded resource is
    /// still used.
    pub fn reload(&mut self) {
        match &self.location {
            ResourceLocation::Path(path) => {
                self.loading = Some(Loading::Path(AssetLoadingJob::new(path, |t| async {
                    T::load_from_file(t)
                })));
            }
            ResourceLocation::Source(source) => {
                if source.is_async() {
                    let source = source.clone();
                    self.loading = Some(Loading::Source(Job::new(async move { T::load(&source) })));
                } else {
                    match T::load(source) {
                        Ok(loaded) => self.loading = Some(Loading::Sync(loaded)),
                        Err(err) => self.fail(err),
                    }
                }
            }
        }
    }

    /// Starts resource reloading from a different `path`.
    ///
    /// During reloading and in case the reloading fails, the previously loaded resource is
    /// still used.
    ///
    /// # Platform-specific
    ///
    /// - Web: HTTP GET call is performed to retrieve the file from URL
    /// `{current_browser_url}/assets/{path}`.
    /// - Android: the file is retrieved using the Android
    /// [`AssetManager`](https://developer.android.com/reference/android/content/res/AssetManager).
    /// - Other: if `CARGO_MANIFEST_DIR` environment variable is set (this is the case if the
    /// application is run using a `cargo` command), then the file is retrieved from path
    /// `{CARGO_MANIFEST_DIR}/assets/{path}`. Else, the file path is
    /// `{executable_folder_path}/assets/{path}`.
    pub fn reload_with_path(&mut self, path: impl Into<String>) {
        self.location = ResourceLocation::Path(path.into());
        self.reload();
    }

    /// Starts resource reloading from a different `source`.
    ///
    /// During reloading and in case the reloading fails, the previously loaded resource is
    /// still used.
    pub fn reload_with_source(&mut self, source: T::Source) {
        self.location = ResourceLocation::Source(source);
        self.reload();
    }

    fn success(&mut self, loaded: T::Loaded) -> T::Loaded {
        self.err = None;
        loaded
    }

    fn fail(&mut self, err: ResourceError) {
        error!(
            "Failed to load `{}` resource of type `{}`: {err}",
            self.label,
            any::type_name::<T>(),
        );
        self.err = Some(err);
    }
}

/// A trait for defining a resource.
///
/// # Examples
///
/// See [`Res`].
pub trait Resource {
    /// The custom source type.
    type Source: Source;
    /// The loaded resource type.
    type Loaded: Send + 'static;

    /// Creates a new resource.
    fn create(ctx: &mut Context<'_>) -> Self;

    /// Loads the resource from file bytes.
    ///
    /// This method is called when the resource is loaded using a path.
    ///
    /// # Errors
    ///
    /// An error is returned if the resource cannot be loaded.
    fn load_from_file(file_bytes: Vec<u8>) -> Result<Self::Loaded, ResourceError>;

    /// Loads the resource from a custom `source`.
    ///
    /// # Errors
    ///
    /// An error is returned if the resource cannot be loaded.
    fn load(source: &Self::Source) -> Result<Self::Loaded, ResourceError>;

    /// Updates the resource during node update.
    ///
    /// In case resource loaded has just finished, `loaded` is `Some`.
    ///
    /// `label` can be used for logging.
    fn update(&mut self, ctx: &mut Context<'_>, loaded: Option<Self::Loaded>, label: &str);
}

/// A trait for defining a source used to load a [`Resource`].
pub trait Source: Clone + Send + 'static {
    /// Returns whether the resource is loaded asynchronously.
    fn is_async(&self) -> bool;
}

/// An error that occurs during resource loading.
#[derive(Debug, Clone, PartialEq, Eq)]
#[non_exhaustive]
pub enum ResourceError {
    /// There was an error while loading the asset.
    Loading(AssetLoadingError),
    /// There was an error while loading or parsing the resource.
    Other(String),
}

impl Display for ResourceError {
    fn fmt(&self, f: &mut Formatter<'_>) -> fmt::Result {
        match self {
            Self::Loading(e) => write!(f, "asset loading error: {e}"),
            Self::Other(e) => write!(f, "resource loading error: {e}"),
        }
    }
}

#[derive(Debug)]
enum ResourceLocation<T: Resource> {
    Path(String),
    Source(T::Source),
}

#[derive(Visit, Derivative)]
#[derivative(Debug)]
enum Loading<T: Resource> {
    Path(#[derivative(Debug = "ignore")] AssetLoadingJob<Result<T::Loaded, ResourceError>>),
    Source(#[derivative(Debug = "ignore")] Job<Result<T::Loaded, ResourceError>>),
    Sync(#[derivative(Debug = "ignore")] T::Loaded),
}<|MERGE_RESOLUTION|>--- conflicted
+++ resolved
@@ -1,10 +1,6 @@
 use derivative::Derivative;
 use modor::log::error;
-<<<<<<< HEAD
-use modor::{Context, NoVisit, Node};
-=======
-use modor::{Context, Glob, GlobRef, Node, Visit};
->>>>>>> 60a4ce6f
+use modor::{Context, Visit, Node};
 use modor_jobs::{AssetLoadingError, AssetLoadingJob, Job};
 use std::fmt::{Debug, Display, Formatter};
 use std::ops::{Deref, DerefMut};
@@ -102,12 +98,8 @@
 ///     }
 /// }
 /// ```
-<<<<<<< HEAD
-#[derive(NoVisit, Derivative)]
+#[derive(Visit, Derivative)]
 #[derivative(Debug(bound = "T: Debug, T::Source: Debug"))]
-=======
-#[derive(Debug, Visit)]
->>>>>>> 60a4ce6f
 pub struct Res<T: Resource> {
     label: String,
     inner: T,
