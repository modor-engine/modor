--- conflicted
+++ resolved
@@ -59,11 +59,6 @@
 pub use systems::checks::*;
 pub use systems::traits::*;
 
-<<<<<<< HEAD
-// TODO: clean up #[must_use] in all crates
-
-/// Defines an entity.
-=======
 /// Defines an action type.
 ///
 /// This macro implements the trait [`Action`].
@@ -96,14 +91,9 @@
 pub use modor_derive::Action;
 
 /// Defines a component type.
->>>>>>> b23972e9
 ///
 /// This macro implements the trait [`Component`].
 ///
-<<<<<<< HEAD
-/// It automatically implements the traits [`Component`](crate::Component)
-/// and [`EntityMainComponent`](crate::EntityMainComponent).
-=======
 /// It is also required to define systems of the component using one of these macros:
 /// - [`systems`](macro@crate::systems) proc macro to define systems.
 /// - [`NoSystem`](macro@crate::NoSystem) derive macro to indicate the component as no system.
@@ -260,7 +250,6 @@
 /// This macro should be applied on the component type `impl` block.
 ///
 /// It automatically implements the traits [`ComponentSystems`].
->>>>>>> b23972e9
 ///
 /// # System definition
 ///
@@ -280,31 +269,17 @@
 ///
 /// Note that an action type is created for each component type:
 /// - In previously defined attributes, it is possible to refer this action using the `component`
-<<<<<<< HEAD
-/// attribute: `#[run_as(component(MyEntity))]`
-/// - It is also possible to add this action as a dependency of another action defined using the
-/// [`Action`](macro@crate::Action) derive macro:
-/// ```rust
-/// # use modor::{entity, Action, Component};
-/// #
-/// # struct MyEntity;
-=======
 /// attribute: `#[run_as(component(MyComponent))]`
 /// - It is also possible to add this action as a dependency of another action defined using the
 /// [`Action`](macro@crate::Action) derive macro:
 /// ```rust
 /// # use modor::*;
->>>>>>> b23972e9
 /// #
 /// # #[derive(Component, NoSystem)]
 /// # struct MyComponent;
 /// #
 /// #[derive(Action)]
-<<<<<<< HEAD
-/// struct MyAction(<MyEntity as Component>::Action);
-=======
 /// struct MyAction(<MyComponent as ComponentSystems>::Action);
->>>>>>> b23972e9
 /// ```
 ///
 /// The action associated to a component type is considered as finished once all systems of the
@@ -329,11 +304,7 @@
 ///
 /// Other system parameter types are more global.
 ///
-<<<<<<< HEAD
-/// See implementations of [`SystemParam`](crate::SystemParam) to see the full list of
-=======
 /// See implementations of [`SystemParam`] to see the full list of
->>>>>>> b23972e9
 /// system parameter types.
 ///
 /// # Static checks
@@ -460,93 +431,4 @@
 ///     }
 /// }
 /// ```
-<<<<<<< HEAD
-pub use modor_derive::singleton;
-
-/// Defines a simple component.
-///
-/// This macro works in the same way as the [`entity`](macro@crate::entity) proc macro,
-/// except it only implements the [`Component`](crate::Component) trait.
-///
-/// If the component does not have any system, the [`Component`](macro@crate::Component) derive
-/// macro can be used instead.
-///
-/// # Examples
-///
-/// ```rust
-/// # use modor::component;
-/// #
-/// struct Counter(u32);
-///
-/// #[component]
-/// impl Counter {
-///     fn new() -> Self {
-///         Self(0)
-///     }
-///
-///     #[run]
-///     fn increment_score(&mut self) {
-///         self.0 += 1;
-///         println!("Number of updates: {}", self.0);
-///     }
-/// }
-/// ```
-pub use modor_derive::component;
-
-/// Defines a simple component with systems.
-///
-/// This macro implements the trait [`Component`](crate::Component).
-///
-/// If the component has systems, the [`component`](macro@crate::component) proc macro can be used
-/// instead.
-///
-/// # Examples
-///
-/// ```rust
-/// # use modor::*;
-/// #
-/// #[derive(Component)]
-/// struct Life(u16);
-///
-/// struct Character;
-///
-/// #[entity]
-/// impl Character {
-///     fn build() -> impl Built<Self> {
-///         EntityBuilder::new(Self).with(Life(100))
-///     }
-/// }
-/// ```
-pub use modor_derive::Component;
-
-/// Defines a type implementing [`Action`](crate::Action).
-///
-/// The type must be a unit type (if no dependency) or a type with unnamed fields, where field types
-/// implement [`Action`](crate::Action) trait and are the dependencies of the defined action.
-///
-/// An action A is a dependency of an action B if all systems running as action A must be run
-/// before any system running as action B.
-///
-/// # Static checks
-///
-/// The way an action type is defined ensures that cyclic dependencies are detected at compile time.
-///
-/// # Examples
-///
-/// ```rust
-/// # use modor::Action;
-/// #
-/// #[derive(Action)]
-/// struct A;
-///
-/// #[derive(Action)]
-/// pub struct B;
-///
-/// // systems running as C will be run only once all systems running as A and B have been run
-/// #[derive(Action)]
-/// pub(crate) struct C(A, B);
-/// ```
-pub use modor_derive::Action;
-=======
-pub use modor_derive::systems;
->>>>>>> b23972e9
+pub use modor_derive::systems;