--- conflicted
+++ resolved
@@ -248,20 +248,6 @@
         runner(self);
     }
 
-<<<<<<< HEAD
-    // TODO: remove
-    /// Runs `f` if the singleton of type `E` exists.
-    pub fn update_singleton<E>(&mut self, f: impl FnOnce(&mut E))
-=======
-    /// Apply `f` on all components of type `C`.
-    pub fn update_components<C>(&mut self, mut f: impl FnMut(&mut C))
->>>>>>> b23972e9
-    where
-        C: Component,
-    {
-        self.core.run_system(system!(&mut f));
-    }
-
     /// Apply `f` on all components of type `C`.
     pub fn update_components<C>(&mut self, mut f: impl FnMut(&mut C))
     where
