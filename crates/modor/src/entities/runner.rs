use crate::storages::actions::{ActionDependency, ActionIdx};
use crate::storages::components::ComponentTypeIdx;
use crate::storages::core::CoreStorage;
use crate::storages::systems::{FullSystemProperties, SystemProperties};
use crate::{Action, Constraint, SystemBuilder, SystemWrapper};
use std::any::TypeId;
use std::iter;

#[doc(hidden)]
pub struct SystemRunner<'a> {
    pub(crate) core: &'a mut CoreStorage,
    pub(crate) entity_action_type: TypeId,
    pub(crate) entity_type_idx: ComponentTypeIdx,
    pub(crate) action_idxs: Vec<ActionIdx>,
}

#[allow(clippy::must_use_candidate, clippy::return_self_not_must_use)]
impl<'a> SystemRunner<'a> {
    #[doc(hidden)]
    pub fn run(self, system: SystemBuilder<SystemWrapper>, label: &'static str) -> Self {
        self.run_with_action(system, label, None, vec![])
    }

    #[doc(hidden)]
    pub fn run_as<A>(self, system: SystemBuilder<SystemWrapper>, label: &'static str) -> Self
    where
        A: Action,
    {
        self.run_with_action(
            system,
            label,
            Some(TypeId::of::<A>()),
<<<<<<< HEAD
            A::Constraint::dependency_types()
                .into_iter()
                .map(ActionDependency::Type)
                .collect(),
=======
            ActionDependencies::Types(A::dependency_types()),
>>>>>>> f2199041
        )
    }

    #[doc(hidden)]
    pub fn run_constrained<C>(
        self,
        system: SystemBuilder<SystemWrapper>,
        label: &'static str,
    ) -> Self
    where
        C: Constraint,
    {
        self.run_with_action(
            system,
            label,
            None,
<<<<<<< HEAD
            C::dependency_types()
                .into_iter()
                .map(ActionDependency::Type)
                .collect(),
=======
            ActionDependencies::Types(C::action_types()),
>>>>>>> f2199041
        )
    }

    #[doc(hidden)]
    pub fn and_then<C>(self, system: SystemBuilder<SystemWrapper>, label: &'static str) -> Self
    where
        C: ActionConstraint,
    {
        if let Some(&latest_action_idx) = self.action_idxs.last() {
            self.run_with_action(
                system,
                label,
                None,
                C::dependency_types()
                    .into_iter()
                    .map(ActionDependency::Type)
                    .chain(iter::once(ActionDependency::Idx(latest_action_idx)))
                    .collect(),
            )
        } else {
            self.run(system, label)
        }
    }

    pub fn finish(self, label: &'static str) -> FinishedSystemRunner {
<<<<<<< HEAD
        let dependencies = self
            .action_idxs
            .iter()
            .copied()
            .map(ActionDependency::Idx)
            .collect();
        let entity_type = self.entity_type;
=======
        let dependencies = ActionDependencies::Actions(self.action_idxs.clone());
        let entity_type = self.entity_action_type;
>>>>>>> f2199041
        self.run_with_action(
            SystemBuilder {
                properties_fn: |_| SystemProperties {
                    component_types: vec![],
                    can_update: false,
                    mutation_component_type_idxs: vec![],
                },
                archetype_filter_fn: |_, _, _| false,
                wrapper: |_| (),
            },
            label,
            Some(entity_type),
            dependencies,
        );
        FinishedSystemRunner
    }

    fn run_with_action(
        self,
        system: SystemBuilder<SystemWrapper>,
        label: &'static str,
        action_type: Option<TypeId>,
        action_dependencies: Vec<ActionDependency>,
    ) -> SystemRunner<'a> {
        let properties = (system.properties_fn)(self.core);
        let mut action_idxs = self.action_idxs.clone();
        action_idxs.push(self.core.add_system(
            FullSystemProperties {
                wrapper: system.wrapper,
                component_types: properties.component_types,
                can_update: properties.can_update,
                mutation_component_type_idxs: properties.mutation_component_type_idxs,
                archetype_filter_fn: system.archetype_filter_fn,
                entity_type_idx: Some(self.entity_type_idx),
                label,
            },
            action_type,
            action_dependencies,
        ));
        SystemRunner {
            action_idxs,
            entity_action_type: self.entity_action_type,
            core: self.core,
            entity_type_idx: self.entity_type_idx,
        }
    }
}

#[doc(hidden)]
#[non_exhaustive]
pub struct FinishedSystemRunner;<|MERGE_RESOLUTION|>--- conflicted
+++ resolved
@@ -30,14 +30,10 @@
             system,
             label,
             Some(TypeId::of::<A>()),
-<<<<<<< HEAD
-            A::Constraint::dependency_types()
+            A::dependency_types()
                 .into_iter()
                 .map(ActionDependency::Type)
                 .collect(),
-=======
-            ActionDependencies::Types(A::dependency_types()),
->>>>>>> f2199041
         )
     }
 
@@ -54,14 +50,10 @@
             system,
             label,
             None,
-<<<<<<< HEAD
-            C::dependency_types()
+            C::action_types()
                 .into_iter()
                 .map(ActionDependency::Type)
                 .collect(),
-=======
-            ActionDependencies::Types(C::action_types()),
->>>>>>> f2199041
         )
     }
 
@@ -87,18 +79,13 @@
     }
 
     pub fn finish(self, label: &'static str) -> FinishedSystemRunner {
-<<<<<<< HEAD
         let dependencies = self
             .action_idxs
             .iter()
             .copied()
             .map(ActionDependency::Idx)
             .collect();
-        let entity_type = self.entity_type;
-=======
-        let dependencies = ActionDependencies::Actions(self.action_idxs.clone());
         let entity_type = self.entity_action_type;
->>>>>>> f2199041
         self.run_with_action(
             SystemBuilder {
                 properties_fn: |_| SystemProperties {
